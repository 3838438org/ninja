<!--

    Copyright (C) 2012 the original author or authors.

    Licensed under the Apache License, Version 2.0 (the "License");
    you may not use this file except in compliance with the License.
    You may obtain a copy of the License at

        http://www.apache.org/licenses/LICENSE-2.0

    Unless required by applicable law or agreed to in writing, software
    distributed under the License is distributed on an "AS IS" BASIS,
    WITHOUT WARRANTIES OR CONDITIONS OF ANY KIND, either express or implied.
    See the License for the specific language governing permissions and
    limitations under the License.

-->

<project xmlns="http://maven.apache.org/POM/4.0.0" xmlns:xsi="http://www.w3.org/2001/XMLSchema-instance" xsi:schemaLocation="http://maven.apache.org/POM/4.0.0 http://maven.apache.org/maven-v4_0_0.xsd">
	<modelVersion>4.0.0</modelVersion>

	<artifactId>ninja-core-test</artifactId>
	<packaging>jar</packaging>
	<name>ninja web framework test utilities</name>

    <parent>
        <groupId>org.ninjaframework</groupId>
        <artifactId>ninja</artifactId>
<<<<<<< HEAD
        <version>1.1</version>
=======
        <version>1.1.1-SNAPSHOT</version>
>>>>>>> f8c0a27b
    </parent>


	<dependencies>

		<dependency>
			<groupId>org.ninjaframework</groupId>
			<artifactId>ninja-core</artifactId>
<<<<<<< HEAD
			<version>1.1</version>
=======
			<version>1.1.1-SNAPSHOT</version>
>>>>>>> f8c0a27b
		</dependency>


		<!-- Testing is mainly done by mockito: -->
		<dependency>
			<groupId>org.mockito</groupId>
			<artifactId>mockito-all</artifactId>
			<version>1.9.0</version>
		</dependency>

		<dependency>
			<groupId>junit</groupId>
            <!-- junit-dep has all dependencies declared, rather than bundled (bundled
                 causes massive classpath headaches) -->
            <artifactId>junit-dep</artifactId>
			<version>4.8.1</version>
		</dependency>

		<dependency>
			<groupId>org.mortbay.jetty</groupId>
			<artifactId>jetty-embedded</artifactId>
			<version>6.1.22</version>
		</dependency>

        <!-- A very nice abstraction for making selenum tests: -->
		<dependency>
			<groupId>org.fluentlenium</groupId>
			<artifactId>fluentlenium-core</artifactId>
			<version>0.6.0</version>
		</dependency>
        
        <!--HttpCient is used to mainly test low level Json Apis -->
		<dependency>
			<groupId>org.apache.httpcomponents</groupId>
			<artifactId>httpclient</artifactId>
			<version>4.2.1</version>
		</dependency>
		
		<dependency>
            <groupId>org.apache.httpcomponents</groupId>
            <artifactId>httpmime</artifactId>
            <version>4.2.1</version>
        </dependency>

        <dependency>
            <groupId>com.devbliss.doctest</groupId>
            <artifactId>doctest</artifactId>
            <version>0.4.1</version>
        </dependency>

	</dependencies>


	<description>Contains test utilities that allow to easily test a ninja application. For instance NijaIntegrationTest contains everything that is needed to start up an arbitrary ninja application and test it via htmlunit and fluentlenium.</description>
</project><|MERGE_RESOLUTION|>--- conflicted
+++ resolved
@@ -26,11 +26,7 @@
     <parent>
         <groupId>org.ninjaframework</groupId>
         <artifactId>ninja</artifactId>
-<<<<<<< HEAD
-        <version>1.1</version>
-=======
         <version>1.1.1-SNAPSHOT</version>
->>>>>>> f8c0a27b
     </parent>
 
 
@@ -39,11 +35,7 @@
 		<dependency>
 			<groupId>org.ninjaframework</groupId>
 			<artifactId>ninja-core</artifactId>
-<<<<<<< HEAD
-			<version>1.1</version>
-=======
 			<version>1.1.1-SNAPSHOT</version>
->>>>>>> f8c0a27b
 		</dependency>
 
 
