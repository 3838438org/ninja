--- conflicted
+++ resolved
@@ -216,15 +216,7 @@
 			<artifactId>jackson-dataformat-xml</artifactId>
 			<version>2.1.1</version>
 		</dependency>
-<<<<<<< HEAD
-		<dependency>
-			<groupId>ognl</groupId>
-			<artifactId>ognl</artifactId>
-			<version>3.0.6</version>
-		</dependency>
-=======
 	
->>>>>>> 45222566
 	</dependencies>
 
 	<distributionManagement>
