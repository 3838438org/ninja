package ninja;

import javax.servlet.http.HttpServletRequest;
import javax.servlet.http.HttpServletResponse;

<<<<<<< HEAD
import com.google.common.util.concurrent.ListenableFuture;
=======
import ninja.bodyparser.BodyParserEngineJson;
import ninja.bodyparser.BodyParserEngineManager;
>>>>>>> 3ad526bc
import ninja.session.FlashCookie;
import ninja.session.SessionCookie;

public interface Context {

	enum HTTP_STATUS {
		notFound404, ok200, forbidden403, teapot418
	}
<<<<<<< HEAD

	FlashCookie getFlashCookie();

=======
	
	/**
	 * Returns the uri as seen by the server.
	 * 
	 * http://example.com/index would return
	 * "/index".
	 * 
	 * @return the uri as seen by the server
	 */
    String getRequestUri();

    /**
     * Returns the flash cookie. Flash cookies only live for one request.
     * Good uses are error messages to display. Almost everything else
     * is bad use of Flash Cookies.
     * 
     * A FlashCookie is usually not signed. Don't trust the content.
     * 
     * @return the flash cookie of that request.
     */
    FlashCookie getFlashCookie();
	
    /**
     * Returns the client side session. It is a cookie. Therefore you
     * cannot store a lot of information inside the cookie. This is by intention.
     * 
     * If you have the feeling that the session cookie is too small for what you want
     * to achieve thing again. Most likely your design is wrong.
     * 
     * @return the Session of that request / response cycle.
     */
>>>>>>> 3ad526bc
	SessionCookie getSessionCookie();

	/**
	 * Simply redirect to another url.
	 * 
	 * @param url
	 */
	void redirect(String url);

	/**
	 * Set the response content type.
	 * 
	 * The content type is usually also important because the rendering engine
	 * uses that contentType to determein which engine to chose.
	 * 
	 * call render() on application/json and the json render engine will be used
	 * call render() on text/html and the html render engine will be used.
	 * 
	 * @param contentType examples are "application/json" or "text/html".
	 */
	void setContentType(String contentType);

	/**
	 * Th explicitTemplateName is a fully qualified name of a template
	 * from the root of the package. It includes the suffix of
	 * a template (eg ftl.html).
	 * 
	 * An example is:
	 * "/views/forbidden403.ftl.html"
	 * or
	 * "/views/ApplicationController/index.ftl.html"
	 * 
	 * @param explicitTemplateName is something like "/views/ApplicationController/index.ftl.html"
	 * @return the very same Context for chaining.
	 */
	Context template(String explicitTemplateName);

	HttpServletRequest getHttpServletRequest();

	HttpServletResponse getHttpServletResponse();

	Context status(HTTP_STATUS httpStatus);

	String getPathParameter(String key);

	String getTemplateName();

	///////////////////////////////////////////////////////////////////////////
	// Generic methods to finish a request (rendering any content)
	// either the content has been set manually using setContentType or
	// the result is generated using content negotiation
	///////////////////////////////////////////////////////////////////////////
	void render();
	
	void render(Object object);	
	
	///////////////////////////////////////////////////////////////////////////
	// Convenience Methods to render a specific type. Html, Json and maybe Xml
	// Uses no content negotation whatsoever
	///////////////////////////////////////////////////////////////////////////
	/**
	 * Renders something as text/html. Either uses a predefined template or
	 * the template determined by auto configuration.
	 */
	void renderHtml();
	
	/**
	 * Renders this object. Most likely the render engine will take a Map.
	 * The default rendering engine is Freemarker. And Fremarker
	 * will take a map of objects.
	 * 
	 * @param object The object to render as Html
	 */
	void renderHtml(Object object);

	/**
	 * Render the object as json. Uses the underlying Json implementation.
	 * By default we are using Gson. And Gson is accepting any Object and will
	 * transform it into a Json response.
	 * 
	 * @param object The object to render as Json
	 */
	void renderJson(Object object);
	
	///////////////////////////////////////////////////////////////////////////
	// Allows to get the nicely parsed content of the request.
	// For instance if the content is a json you could simply get the json
	// as Java object.
	///////////////////////////////////////////////////////////////////////////
<<<<<<< HEAD
	<T> T parseBody(Class<T> classOfT);

    /**
     * Indicate that this request will be handled asynchronously
     */
    void handleAsync();

    /**
     * Indicate that request processing of an async request is complete
     */
    void requestComplete();
=======
	/**
	 * This will give you the request body nicely parsed. You can register your
	 * own parsers depending on the request type.
	 * 
	 * Have a look at {@link BodyParserEngine} {@link BodyParserEngineJson} 
	 * and {@link BodyParserEngineManager}
	 * 
	 * @param The class of the result.
	 * @return The parsed request or null if something went wrong.
	 */
	<T> T parseBody(Class<T> classOfT);	
>>>>>>> 3ad526bc

}<|MERGE_RESOLUTION|>--- conflicted
+++ resolved
@@ -3,12 +3,8 @@
 import javax.servlet.http.HttpServletRequest;
 import javax.servlet.http.HttpServletResponse;
 
-<<<<<<< HEAD
-import com.google.common.util.concurrent.ListenableFuture;
-=======
 import ninja.bodyparser.BodyParserEngineJson;
 import ninja.bodyparser.BodyParserEngineManager;
->>>>>>> 3ad526bc
 import ninja.session.FlashCookie;
 import ninja.session.SessionCookie;
 
@@ -17,12 +13,7 @@
 	enum HTTP_STATUS {
 		notFound404, ok200, forbidden403, teapot418
 	}
-<<<<<<< HEAD
 
-	FlashCookie getFlashCookie();
-
-=======
-	
 	/**
 	 * Returns the uri as seen by the server.
 	 * 
@@ -53,7 +44,6 @@
      * 
      * @return the Session of that request / response cycle.
      */
->>>>>>> 3ad526bc
 	SessionCookie getSessionCookie();
 
 	/**
@@ -137,14 +127,18 @@
 	 * @param object The object to render as Json
 	 */
 	void renderJson(Object object);
-	
-	///////////////////////////////////////////////////////////////////////////
-	// Allows to get the nicely parsed content of the request.
-	// For instance if the content is a json you could simply get the json
-	// as Java object.
-	///////////////////////////////////////////////////////////////////////////
-<<<<<<< HEAD
-	<T> T parseBody(Class<T> classOfT);
+
+    /**
+     * This will give you the request body nicely parsed. You can register your
+     * own parsers depending on the request type.
+     *
+     * Have a look at {@link BodyParserEngine} {@link BodyParserEngineJson}
+     * and {@link BodyParserEngineManager}
+     *
+     * @param classOfT The class of the result.
+     * @return The parsed request or null if something went wrong.
+     */
+    <T> T parseBody(Class<T> classOfT);
 
     /**
      * Indicate that this request will be handled asynchronously
@@ -155,18 +149,5 @@
      * Indicate that request processing of an async request is complete
      */
     void requestComplete();
-=======
-	/**
-	 * This will give you the request body nicely parsed. You can register your
-	 * own parsers depending on the request type.
-	 * 
-	 * Have a look at {@link BodyParserEngine} {@link BodyParserEngineJson} 
-	 * and {@link BodyParserEngineManager}
-	 * 
-	 * @param The class of the result.
-	 * @return The parsed request or null if something went wrong.
-	 */
-	<T> T parseBody(Class<T> classOfT);	
->>>>>>> 3ad526bc
 
 }