/**
 * Copyright (C) 2012-2015 the original author or authors.
 *
 * Licensed under the Apache License, Version 2.0 (the "License");
 * you may not use this file except in compliance with the License.
 * You may obtain a copy of the License at
 *
 *     http://www.apache.org/licenses/LICENSE-2.0
 *
 * Unless required by applicable law or agreed to in writing, software
 * distributed under the License is distributed on an "AS IS" BASIS,
 * WITHOUT WARRANTIES OR CONDITIONS OF ANY KIND, either express or implied.
 * See the License for the specific language governing permissions and
 * limitations under the License.
 */

package ninja.session;

import com.google.common.collect.ImmutableMap;
import java.io.UnsupportedEncodingException;
import java.util.HashMap;
import java.util.Map;
import java.util.UUID;

import ninja.Context;
import ninja.Cookie;
import ninja.Result;
import ninja.utils.CookieDataCodec;
import ninja.utils.CookieEncryption;
import ninja.utils.Crypto;
import ninja.utils.NinjaConstant;
import ninja.utils.NinjaProperties;

import org.slf4j.Logger;
import org.slf4j.LoggerFactory;

import com.google.inject.Inject;


public class SessionImpl implements Session {
    
    private final static Logger logger = LoggerFactory.getLogger(SessionImpl.class);

    private final Crypto crypto;
    private final CookieEncryption encryption;

    private final Integer sessionExpireTimeInMs;
    private final Boolean sessionSendOnlyIfChanged;
    private final Boolean sessionTransferredOverHttpsOnly;
    private final Boolean sessionHttpOnly;
    private final String applicationCookieDomain;
    private final Map<String, String> data = new HashMap<String, String>();

    /** Has cookie been changed => only send new cookie stuff has been changed */
    private boolean sessionDataHasBeenChanged = false;
    
    private final String sessionCookieName;

    @Inject
    public SessionImpl(Crypto crypto, CookieEncryption encryption, NinjaProperties ninjaProperties) {

        this.crypto = crypto;
        this.encryption = encryption;

        // read configuration stuff:
        Integer sessionExpireTimeInSeconds = ninjaProperties
                .getInteger(NinjaConstant.sessionExpireTimeInSeconds);
        if (sessionExpireTimeInSeconds != null) {
            this.sessionExpireTimeInMs = sessionExpireTimeInSeconds * 1000;
        } else {
            this.sessionExpireTimeInMs = null;
        }

        this.sessionSendOnlyIfChanged = ninjaProperties.getBooleanWithDefault(
                NinjaConstant.sessionSendOnlyIfChanged, true);
        this.sessionTransferredOverHttpsOnly = ninjaProperties
                .getBooleanWithDefault(
                        NinjaConstant.sessionTransferredOverHttpsOnly, true);
        this.sessionHttpOnly = ninjaProperties.getBooleanWithDefault(
                NinjaConstant.sessionHttpOnly, true);

        this.applicationCookieDomain = ninjaProperties
                .get(NinjaConstant.applicationCookieDomain);
        
        String applicationCookiePrefix = ninjaProperties
                .getOrDie(NinjaConstant.applicationCookiePrefix);
        this.sessionCookieName = applicationCookiePrefix + ninja.utils.NinjaConstant.SESSION_SUFFIX;
    }

    @Override
    public void init(Context context) {

        try {

            // get the cookie that contains session information:
            Cookie cookie = context.getCookie(sessionCookieName);

            // check that the cookie is not empty:
            if (cookie != null && cookie.getValue() != null && !cookie.getValue().trim().isEmpty()) {

                String value = cookie.getValue();

                // the first substring until "-" is the sign
                String sign = value.substring(0, value.indexOf("-"));

                // rest from "-" until the end is the payload of the cookie
                String payload = value.substring(value.indexOf("-") + 1);

                // check if payload is valid:
                if (CookieDataCodec.safeEquals(sign, crypto.signHmacSha1(payload))) {
                    payload = encryption.decrypt(payload);
                    CookieDataCodec.decode(data, payload);
                }

                if (sessionExpireTimeInMs != null) {
                    // Make sure session contains valid timestamp

                    if (!data.containsKey(TIMESTAMP_KEY)) {

                        data.clear();

                    } else {
                        if (Long.parseLong(data.get(TIMESTAMP_KEY))
                                + sessionExpireTimeInMs < System
                                    .currentTimeMillis()) {
                            // Session expired
                            sessionDataHasBeenChanged = true;
                            data.clear();
                        }
                    }

                    // Everything's alright => prolong session
                    data.put(TIMESTAMP_KEY, "" + System.currentTimeMillis());
                }
            }

        } catch (UnsupportedEncodingException unsupportedEncodingException) {
            logger.error("Encoding exception - this must not happen", unsupportedEncodingException);
        }
    }

    @Override
    public String getId() {
        if (!data.containsKey(ID_KEY)) {
            put(ID_KEY, UUID.randomUUID().toString());
        }
        return get(ID_KEY);

    }

    @Override
    public Map<String, String> getData() {
        return ImmutableMap.copyOf(data);
    }

    @Override
    public String getAuthenticityToken() {
        if (!data.containsKey(AUTHENTICITY_KEY)) {
            put(AUTHENTICITY_KEY, UUID.randomUUID().toString());
        }
        return get(AUTHENTICITY_KEY);
    }

    @Override
    public void save(Context context, Result result) {

        // Don't save the cookie nothing has changed, and if we're not expiring or
        // we are expiring but we're only updating if the session changes
        if (!sessionDataHasBeenChanged
                && (sessionExpireTimeInMs == null || sessionSendOnlyIfChanged)) {
            // Nothing changed and no cookie-expire, consequently send nothing
            // back.
            return;
        }

        if (isEmpty()) {
            // It is empty, but there was a session coming in, therefore clear
            // it
            if (context.hasCookie(sessionCookieName)) {

<<<<<<< HEAD
                Cookie.Builder expiredSessionCookie = Cookie.builder(sessionCookieName, "");
                expiredSessionCookie.setPath("/");
=======
                Cookie.Builder expiredSessionCookie = Cookie.builder(
                        applicationCookiePrefix + NinjaConstant.SESSION_SUFFIX,
                        "");
                expiredSessionCookie.setPath(context.getContextPath() + "/");
>>>>>>> bd939134
                expiredSessionCookie.setMaxAge(0);

                result.addCookie(expiredSessionCookie.build());

            }
            return;

        }

        // Make sure if has a timestamp, if it needs one
        if (sessionExpireTimeInMs != null && !data.containsKey(TIMESTAMP_KEY)) {
            data.put(TIMESTAMP_KEY, Long.toString(System.currentTimeMillis()));
        }

        try {
            String sessionData = CookieDataCodec.encode(data);
            // first encrypt data and then generate HMAC from encrypted data
            // http://crypto.stackexchange.com/questions/202/should-we-mac-then-encrypt-or-encrypt-then-mac
            sessionData = encryption.encrypt(sessionData);

            String sign = crypto.signHmacSha1(sessionData);

<<<<<<< HEAD
            Cookie.Builder cookie = Cookie.builder(sessionCookieName, sign + "-" + sessionData);
            cookie.setPath("/");
=======
            Cookie.Builder cookie = Cookie.builder(applicationCookiePrefix
                    + NinjaConstant.SESSION_SUFFIX, sign + "-" + sessionData);
            cookie.setPath(context.getContextPath() + "/");
>>>>>>> bd939134

            if(applicationCookieDomain != null){
                cookie.setDomain(applicationCookieDomain);
            }

            if (sessionExpireTimeInMs != null) {
                cookie.setMaxAge(sessionExpireTimeInMs / 1000);
            }
            if (sessionTransferredOverHttpsOnly != null) {
                cookie.setSecure(sessionTransferredOverHttpsOnly);
            }
            if (sessionHttpOnly != null) {
                cookie.setHttpOnly(sessionHttpOnly);
            }

            result.addCookie(cookie.build());

        } catch (UnsupportedEncodingException unsupportedEncodingException) {
            logger.error("Encoding exception - this must not happen", unsupportedEncodingException);
            throw new RuntimeException(unsupportedEncodingException);
        }

    }

    @Override
    public void put(String key, String value) {

        // make sure key is valid:
        if (key.contains(":")) {
            throw new IllegalArgumentException(
                    "Character ':' is invalid in a session key.");
        }

        sessionDataHasBeenChanged = true;

        if (value == null) {
            remove(key);
        } else {
            data.put(key, value);
        }

    }

    @Override
    public String get(String key) {
        return data.get(key);
    }

    @Override
    public String remove(String key) {
        sessionDataHasBeenChanged = true;
        String result = get(key);
        data.remove(key);
        return result;
    }

    @Override
    public void clear() {
        sessionDataHasBeenChanged = true;
        data.clear();
    }

    @Override
    public boolean isEmpty() {
        return (data.isEmpty() || data.size() == 1
                && data.containsKey(TIMESTAMP_KEY));
    }

}<|MERGE_RESOLUTION|>--- conflicted
+++ resolved
@@ -178,15 +178,8 @@
             // it
             if (context.hasCookie(sessionCookieName)) {
 
-<<<<<<< HEAD
                 Cookie.Builder expiredSessionCookie = Cookie.builder(sessionCookieName, "");
-                expiredSessionCookie.setPath("/");
-=======
-                Cookie.Builder expiredSessionCookie = Cookie.builder(
-                        applicationCookiePrefix + NinjaConstant.SESSION_SUFFIX,
-                        "");
                 expiredSessionCookie.setPath(context.getContextPath() + "/");
->>>>>>> bd939134
                 expiredSessionCookie.setMaxAge(0);
 
                 result.addCookie(expiredSessionCookie.build());
@@ -209,14 +202,8 @@
 
             String sign = crypto.signHmacSha1(sessionData);
 
-<<<<<<< HEAD
             Cookie.Builder cookie = Cookie.builder(sessionCookieName, sign + "-" + sessionData);
-            cookie.setPath("/");
-=======
-            Cookie.Builder cookie = Cookie.builder(applicationCookiePrefix
-                    + NinjaConstant.SESSION_SUFFIX, sign + "-" + sessionData);
             cookie.setPath(context.getContextPath() + "/");
->>>>>>> bd939134
 
             if(applicationCookieDomain != null){
                 cookie.setDomain(applicationCookieDomain);
