package ninja;


public class Results {
	
	public static Result status(int statusCode) {
		
		Result result = new Result(statusCode);
		return result;
		
	}

    public static Result ok() {
        return status(Result.SC_200_OK);
    }

    public static Result notFound() {
        return status(Result.SC_404_NOT_FOUND);
    }

    public static Result forbidden() {
        return status(Result.SC_403_FORBIDDEN);
    }

    public static Result badRequest() {
        return status(Result.SC_400_BAD_REQUEST);
    }

    public static Result noContent() {
        return status(Result.SC_204_NO_CONTENT);
    }

<<<<<<< HEAD
	public static Result internalServerError() {
		return status(Result.SC_500_INTERNAL_SERVER_ERROR);
	}
=======
    public static Result internalServerError() {
        return status(Result.SC_500_INTERNAL_SERVER_ERROR);
    }
>>>>>>> 864baa6f

    public static Result redirect(String url) {
		
		Result result = status(Result.SC_307_TEMPORARY_REDIRECT);
		result.addHeader(Result.LOCATION, url);
		
		return result;
	}
	
	public static Result html() {
		Result result = status(Result.SC_200_OK);
		result.contentType(Result.TEXT_HTML);

		return result;
	}
	
	public static Result contentType(String contentType) {
		Result result = status(Result.SC_200_OK);
		result.contentType(contentType);

		return result;
	}
	
	public static Result html(int statusCode) {
		Result result = status(statusCode);
		result.contentType(Result.TEXT_HTML);

		return result;
	}
	
	public static Result html(Object renderable) {
		Result result = status(Result.SC_200_OK);
		result.contentType(Result.TEXT_HTML);
		result.render(renderable);

		return result;
	}
	
	public static Result json(int statusCode) {
		Result result = status(statusCode);
		result.contentType(Result.APPLICATON_JSON);

		return result;
	}
	
	public static Result json() {
		Result result = status(Result.SC_200_OK);
		result.contentType(Result.APPLICATON_JSON);

		return result;
	}
	
	
	public static Result json(Object renderable) {
		Result result = status(Result.SC_200_OK);
		result.contentType(Result.APPLICATON_JSON);
		result.render(renderable);

		return result;
	}
	
	
	public static Result xml() {
		Result result = status(Result.SC_200_OK);
		result.contentType(Result.APPLICATION_XML);

		return result;
	}
	
	public static Result TODO() {
		Result result = status(Result.SC_501_NOT_IMPLEMENTED);
		result.contentType(Result.APPLICATON_JSON);

		return result;
	}

    public static AsyncResult async() {
        return new AsyncResult();
    }

}<|MERGE_RESOLUTION|>--- conflicted
+++ resolved
@@ -30,15 +30,9 @@
         return status(Result.SC_204_NO_CONTENT);
     }
 
-<<<<<<< HEAD
 	public static Result internalServerError() {
 		return status(Result.SC_500_INTERNAL_SERVER_ERROR);
 	}
-=======
-    public static Result internalServerError() {
-        return status(Result.SC_500_INTERNAL_SERVER_ERROR);
-    }
->>>>>>> 864baa6f
 
     public static Result redirect(String url) {
 		
