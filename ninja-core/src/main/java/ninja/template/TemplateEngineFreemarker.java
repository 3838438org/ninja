--- conflicted
+++ resolved
@@ -56,11 +56,8 @@
 import freemarker.template.TemplateException;
 import freemarker.template.TemplateNotFoundException;
 import freemarker.template.Version;
-<<<<<<< HEAD
-=======
 import java.io.StringWriter;
 import ninja.exceptions.RenderingException;
->>>>>>> 9dde1f91
 
 @Singleton
 public class TemplateEngineFreemarker implements TemplateEngine {
@@ -314,36 +311,14 @@
             
             freemarkerTemplate = cfg.getTemplate(templateName);
             
-        } catch (Exception cause) {
-            
-            // delegate rendering exception handling back to Ninja
-            throwRenderingException(context, result, cause, templateName);
-            
-        }
-        
-<<<<<<< HEAD
-=======
-        
-        ResponseStreams responseStreams = context.finalizeHeaders(result);
-        
->>>>>>> 9dde1f91
-        try {
             // Fully buffer the response so in the case of a template error we can 
             // return the applications 500 error message. Without fully buffering 
             // we can't guarantee we haven't flushed part of the response to the
             // client.
             StringWriter buffer = new StringWriter(64 * 1024);
             freemarkerTemplate.process(map, buffer);
-<<<<<<< HEAD
+
             ResponseStreams responseStreams = context.finalizeHeaders(result);
-            Writer writer = responseStreams.getWriter();
-            writer.write(buffer.toString());
-            writer.close();
-        } catch (Exception e) {            
-            logger.error(
-                    "Error processing Freemarker Template {} ", templateName, e);   
-            throw new RuntimeException(e);   
-=======
             try (Writer writer = responseStreams.getWriter()) {
                 writer.write(buffer.toString());
             }
@@ -385,7 +360,6 @@
             
             throw new RenderingException(cause.getMessage(), cause, result, "FreeMarker render exception", templateSourcePath, te.getLineNumber());
             
->>>>>>> 9dde1f91
         }
         else if (cause instanceof ParseException) {
             
