--- conflicted
+++ resolved
@@ -27,16 +27,12 @@
         if (!params.isEmpty()) {
             throw new TemplateModelException("This directive doesn't allow parameters.");
         }
-        
+
         if (loopVars.length != 0) {
             throw new TemplateModelException("This directive doesn't allow loop variables.");
         }
-       
+
         Writer out = env.getOut();
-<<<<<<< HEAD
         out.append("<input type=\"hidden\" value=\"" + context.getSession().getAuthenticityToken() + "\" name=\"" + NinjaConstant.AUTHENTICITY_TOKEN +  "\" />");
-=======
-        out.append("<input type=\"hidden\" value=\"" + this.context.getSession().getAuthenticityToken() + "\" name=\"" + NinjaConstant.AUTHENTICITY_TOKEN +  "\" />");
->>>>>>> 950d2eb3
     }
 }