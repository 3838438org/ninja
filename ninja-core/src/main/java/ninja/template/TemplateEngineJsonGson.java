--- conflicted
+++ resolved
@@ -1,19 +1,15 @@
 package ninja.template;
 
 import java.io.IOException;
-
-import org.slf4j.Logger;
 
 import ninja.Context;
 import ninja.Result;
 import ninja.utils.ResponseStreams;
 
+import org.slf4j.Logger;
+
 import com.google.gson.Gson;
-<<<<<<< HEAD
 import com.google.inject.Inject;
-=======
-import ninja.Result;
->>>>>>> 315971cc
 
 public class TemplateEngineJsonGson implements TemplateEngine {
 
@@ -54,4 +50,11 @@
     public String getContentType() {
         return Result.APPLICATON_JSON;
     }
+
+
+	@Override
+	public String getSuffixOfTemplatingEngine() {
+		//intentionally returns null...
+		return null;
+	}
 }