--- conflicted
+++ resolved
@@ -11,9 +11,7 @@
 import ninja.bodyparser.BodyParserEngine;
 import ninja.bodyparser.BodyParserEngineManager;
 import ninja.session.FlashCookie;
-import ninja.session.FlashCookieImpl;
 import ninja.session.SessionCookie;
-import ninja.session.SessionCookieImpl;
 import ninja.template.TemplateEngine;
 import ninja.template.TemplateEngineManager;
 
@@ -230,7 +228,11 @@
 	}
 
     @Override
-<<<<<<< HEAD
+    public String getRequestUri() {
+        return getHttpServletRequest().getRequestURI();
+    }
+
+    @Override
     public void handleAsync() {
         synchronized (asyncLock) {
             if (asyncStrategy == null) {
@@ -260,10 +262,4 @@
             }
         }
     }
-=======
-    public String getRequestUri() {
-        return getHttpServletRequest().getRequestURI();
-    }
-
->>>>>>> 3ad526bc
 }