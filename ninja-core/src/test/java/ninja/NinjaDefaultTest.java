/*
 * Copyright (C) 2012-2015 the original author or authors.
 *
 * Licensed under the Apache License, Version 2.0 (the "License");
 * you may not use this file except in compliance with the License.
 * You may obtain a copy of the License at
 *
 *      http://www.apache.org/licenses/LICENSE-2.0
 *
 * Unless required by applicable law or agreed to in writing, software
 * distributed under the License is distributed on an "AS IS" BASIS,
 * WITHOUT WARRANTIES OR CONDITIONS OF ANY KIND, either express or implied.
 * See the License for the specific language governing permissions and
 * limitations under the License.
 */

package ninja;

<<<<<<< HEAD
import static org.hamcrest.CoreMatchers.equalTo;
import static org.junit.Assert.assertThat;
import static org.junit.Assert.assertTrue;
import static org.mockito.Matchers.any;
import static org.mockito.Mockito.verify;
=======
import com.google.common.base.Optional;
import ninja.diagnostics.DiagnosticError;
>>>>>>> 9dde1f91
import ninja.exceptions.BadRequestException;
import ninja.exceptions.InternalServerErrorException;
import ninja.i18n.Messages;
import ninja.lifecycle.LifecycleService;
import ninja.utils.Message;
import ninja.utils.NinjaConstant;
import ninja.utils.NinjaProperties;
import ninja.utils.ResultHandler;
<<<<<<< HEAD

=======
import org.hamcrest.CoreMatchers;
import static org.hamcrest.CoreMatchers.equalTo;
import org.junit.Test;
import static org.junit.Assert.*;
>>>>>>> 9dde1f91
import org.junit.Before;
import org.junit.Test;
import org.junit.runner.RunWith;
import org.mockito.ArgumentCaptor;
import org.mockito.Captor;
import org.mockito.Matchers;
import org.mockito.Mock;
import org.mockito.Mockito;
<<<<<<< HEAD
=======
import static org.mockito.Mockito.verify;
import static org.mockito.Mockito.when;
>>>>>>> 9dde1f91
import org.mockito.runners.MockitoJUnitRunner;

import com.google.common.base.Optional;

@RunWith(MockitoJUnitRunner.class)
public class NinjaDefaultTest {

    @Mock
    LifecycleService lifecylceService;
    
    @Mock
    ResultHandler resultHandler;
    
    @Mock
    Router router;
    
    @Mock
    Context.Impl contextImpl;
    
    @Mock
    Messages messages;
    
    @Mock
    Result result;
    
    @Mock
    NinjaProperties ninjaProperties;
    
    Route route;
    
    @Captor
    ArgumentCaptor<Result> resultCaptor;
    
    NinjaDefault ninjaDefault;
            
            
    @Before
    public void before() {
        
        ninjaDefault = Mockito.spy(new NinjaDefault());
        ninjaDefault.lifecycleService = lifecylceService;
        ninjaDefault.resultHandler = resultHandler;
        ninjaDefault.router = router;
        ninjaDefault.messages = messages;
        ninjaDefault.ninjaProperties = ninjaProperties;
        
        // Just a dummy to make logging work without
        // Null pointer exceptions.
        route = Mockito.mock(Route.class);
        
        Mockito.when(contextImpl.getRequestPath()).thenReturn("/path");
        Mockito.when(contextImpl.getRoute()).thenReturn(route);
        
       
        Mockito.when(contextImpl.getMethod()).thenReturn("httpMethod");
        Mockito.when(contextImpl.getRequestPath()).thenReturn("requestPath");
        Mockito.when(router.getRouteFor(Matchers.eq("httpMethod"), Matchers.eq("requestPath"))).thenReturn(route);

        // just a default answer so we don't get a nullpointer badRequestException.
        // can be verified later...
        Mockito.when(
                messages.getWithDefault(
                        Matchers.anyString(), 
                        Matchers.anyString(), 
                        any(Optional.class)))
                .thenReturn("NOT_IMPORTANT_MESSAGE");
                
    }
    
    @Test
    public void testOnRouteRequestWhenEverythingWorks() throws Exception {
        
        FilterChain filterChain = Mockito.mock(FilterChain.class);
        Mockito.when(route.getFilterChain()).thenReturn(filterChain);
        
        Result result = Mockito.mock(Result.class);
        Mockito.when(filterChain.next(contextImpl)).thenReturn(result);
        
        ninjaDefault.onRouteRequest(contextImpl);
        
        verify(contextImpl).setRoute(route);
        verify(resultHandler).handleResult(result, contextImpl);

        verify(ninjaDefault, Mockito.never()).getInternalServerErrorResult(any(Context.class), any(Exception.class));
        verify(ninjaDefault, Mockito.never()).getBadRequestResult(any(Context.class), any(Exception.class));
        verify(ninjaDefault, Mockito.never()).getNotFoundResult(any(Context.class));
    }
    
    @Test
    public void testOnRouteRequestWhenException() throws Exception {
        
        Mockito.when(
                messages.getWithDefault(
                        Matchers.eq(NinjaConstant.I18N_NINJA_SYSTEM_INTERNAL_SERVER_ERROR_TEXT_KEY), 
                        Matchers.eq(NinjaConstant.I18N_NINJA_SYSTEM_INTERNAL_SERVER_ERROR_TEXT_DEFAULT), 
                        any(Optional.class)))
                .thenReturn(NinjaConstant.I18N_NINJA_SYSTEM_INTERNAL_SERVER_ERROR_TEXT_DEFAULT);
    
        FilterChain filterChain = Mockito.mock(FilterChain.class);
        Mockito.when(route.getFilterChain()).thenReturn(filterChain);
          
        Exception exception 
                = new RuntimeException("That's a very generic exception that should be handled by onError!");
        
        Mockito.when(filterChain.next(contextImpl)).thenThrow(exception);
        
        ninjaDefault.onRouteRequest(contextImpl);
        
        verify(ninjaDefault).getInternalServerErrorResult(contextImpl, exception);
    
    }
    
    @Test
    public void testOnRouteRequestWhenInternalServerErrorException() throws Exception {

        FilterChain filterChain = Mockito.mock(FilterChain.class);
        Mockito.when(route.getFilterChain()).thenReturn(filterChain);
          
        InternalServerErrorException internalServerErrorException 
                = new InternalServerErrorException("That's an InternalServerErrorException that should be handled by onError!");
        
        Mockito.when(filterChain.next(contextImpl)).thenThrow(internalServerErrorException);
        
        ninjaDefault.onRouteRequest(contextImpl);
        
        verify(ninjaDefault).getInternalServerErrorResult(contextImpl, internalServerErrorException);
    
    }
    
    @Test
    public void testOnRouteRequestWhenInternalServerErrorExceptionInDiagnosticMode() throws Exception {

        FilterChain filterChain = Mockito.mock(FilterChain.class);
        Mockito.when(route.getFilterChain()).thenReturn(filterChain);
          
        InternalServerErrorException internalServerErrorException 
                = new InternalServerErrorException("That's an InternalServerErrorException that should be handled by onError!");
        
        Mockito.when(filterChain.next(contextImpl)).thenThrow(internalServerErrorException);
        when(ninjaProperties.isDev()).thenReturn(true);
        when(ninjaProperties.areDiagnosticsEnabled()).thenReturn(true);
        
        ninjaDefault.onRouteRequest(contextImpl);
        
        Result localResult = ninjaDefault.getInternalServerErrorResult(contextImpl, internalServerErrorException);
        
        assertThat(localResult.getRenderable(), CoreMatchers.instanceOf(DiagnosticError.class));
    }
    
    @Test
    public void testOnRouteRequestWhenOnBadRequest() throws Exception {
    
        FilterChain filterChain = Mockito.mock(FilterChain.class);
        Mockito.when(route.getFilterChain()).thenReturn(filterChain);
          
        BadRequestException badRequest 
                = new BadRequestException("That's a BadRequest that should be handled by onBadRequest");
        
        Mockito.when(filterChain.next(contextImpl)).thenThrow(badRequest);
        
        ninjaDefault.onRouteRequest(contextImpl);
        
        verify(ninjaDefault).getBadRequestResult(contextImpl, badRequest);
    
    }
    
    @Test
    public void testOnRouteRequestWhenOnBadRequestInDiagnosticMode() throws Exception {

        FilterChain filterChain = Mockito.mock(FilterChain.class);
        Mockito.when(route.getFilterChain()).thenReturn(filterChain);
          
        BadRequestException badRequest 
                = new BadRequestException("That's a BadRequest that should be handled by onBadRequest");;
        
        Mockito.when(filterChain.next(contextImpl)).thenThrow(badRequest);
        when(ninjaProperties.isDev()).thenReturn(true);
        when(ninjaProperties.areDiagnosticsEnabled()).thenReturn(true);
        
        ninjaDefault.onRouteRequest(contextImpl);
        
        Result localResult = ninjaDefault.getBadRequestResult(contextImpl, badRequest);
        
        assertThat(localResult.getRenderable(), CoreMatchers.instanceOf(DiagnosticError.class));
    }
    
    @Test
    public void testOnRouteRequestWhenOnNotFound() throws Exception {
    
        FilterChain filterChain = Mockito.mock(FilterChain.class);
        Mockito.when(route.getFilterChain()).thenReturn(filterChain);

        // This simulates that a route has not been found
        // subsequently the onNotFound method should be called.
        Mockito.when(
                router.getRouteFor(
                        Matchers.anyString(), 
                        Matchers.anyString()))
                .thenReturn(null);
                 
                 
        ninjaDefault.onRouteRequest(contextImpl);
        
        verify(ninjaDefault).getNotFoundResult(contextImpl);

    }

    @Test
    public void testOnRouteRequestWhenOnNotFoundInDiagnosticMode() throws Exception {

        FilterChain filterChain = Mockito.mock(FilterChain.class);
        Mockito.when(route.getFilterChain()).thenReturn(filterChain);

        // This simulates that a route has not been found
        // subsequently the onNotFound method should be called.
        Mockito.when(
                router.getRouteFor(
                        Matchers.anyString(), 
                        Matchers.anyString()))
                .thenReturn(null);
                 
        when(ninjaProperties.isDev()).thenReturn(true);
        when(ninjaProperties.areDiagnosticsEnabled()).thenReturn(true);
        
        ninjaDefault.onRouteRequest(contextImpl);
        
        Result localResult = ninjaDefault.getNotFoundResult(contextImpl);
        
        assertThat(localResult.getRenderable(), CoreMatchers.instanceOf(DiagnosticError.class));
    }
    
    @Test
    public void testOnExceptionBadRequest() {
        
        Exception badRequestException = new BadRequestException();
    
        Result result = ninjaDefault.onException(contextImpl, badRequestException);
        
        verify(ninjaDefault).getBadRequestResult(contextImpl, badRequestException);
        assertThat(result.getStatusCode(), equalTo(Result.SC_400_BAD_REQUEST));
    
    }
    
    @Test
    public void testOnExceptionCatchAll() {

        Exception anyException = new Exception();
    
        Result result = ninjaDefault.onException(contextImpl, anyException);
        
        verify(ninjaDefault).getInternalServerErrorResult(contextImpl, anyException);
        assertThat(result.getStatusCode(), equalTo(Result.SC_500_INTERNAL_SERVER_ERROR));

    }
    
     
    @Test
    public void testThatGetInternalServerErrorContentNegotiation() throws Exception {
       Mockito.when(contextImpl.getAcceptContentType()).thenReturn(Result.APPLICATION_JSON);
       Result result = ninjaDefault.getInternalServerErrorResult(contextImpl, new Exception("not important"));
       assertThat(result.getContentType(), equalTo(null));
       assertThat(result.supportedContentTypes().size(), equalTo(3));

    }
        
    @Test
    public void testThatGetInternalServerErrorDoesFallsBackToHtml() throws Exception {
        Mockito.when(contextImpl.getAcceptContentType()).thenReturn("not_supported");
        Result result = ninjaDefault.getInternalServerErrorResult(contextImpl, new Exception("not important"));
        assertThat(result.fallbackContentType().get(), equalTo(Result.TEXT_HTML));
    }

    @Test
    public void getInternalServerErrorResult() throws Exception {
        
        // real test:
        Result result = ninjaDefault.getInternalServerErrorResult(
                contextImpl,
                new Exception("not important"));
        
        assertThat(result.getStatusCode(), equalTo(Result.SC_500_INTERNAL_SERVER_ERROR));
        assertThat(result.getTemplate(), equalTo(NinjaConstant.LOCATION_VIEW_FTL_HTML_INTERNAL_SERVER_ERROR));
        assertTrue(result.getRenderable() instanceof Message);

        verify(messages).getWithDefault(
            Matchers.eq(NinjaConstant.I18N_NINJA_SYSTEM_INTERNAL_SERVER_ERROR_TEXT_KEY), 
            Matchers.eq(NinjaConstant.I18N_NINJA_SYSTEM_INTERNAL_SERVER_ERROR_TEXT_DEFAULT), 
            Matchers.eq(contextImpl),
            any(Optional.class));
                
    }
    
    @Test
    public void testThatGetBadRequestContentNegotiation() throws Exception {
       Mockito.when(contextImpl.getAcceptContentType()).thenReturn(Result.APPLICATION_JSON);
       Result result = ninjaDefault.getBadRequestResult(contextImpl, new Exception("not important"));
       assertThat(result.getContentType(), equalTo(null));
       assertThat(result.supportedContentTypes().size(), equalTo(3));

    }
        
    @Test
    public void testThatGetBadRequestDoesFallsBackToHtml() throws Exception {
        Mockito.when(contextImpl.getAcceptContentType()).thenReturn("not_supported");
        Result result = ninjaDefault.getBadRequestResult(contextImpl, new Exception("not important"));
        assertThat(result.fallbackContentType().get(), equalTo(Result.TEXT_HTML));
    }
    
    @Test
    public void testGetBadRequest() throws Exception {
        
        // real test:
        Result result = ninjaDefault.getBadRequestResult(
                contextImpl,
                new BadRequestException("not important"));
        
        assertThat(result.getStatusCode(), equalTo(Result.SC_400_BAD_REQUEST));
        assertThat(result.getTemplate(), equalTo(NinjaConstant.LOCATION_VIEW_FTL_HTML_BAD_REQUEST));
        assertTrue(result.getRenderable() instanceof Message);

        verify(messages).getWithDefault(
            Matchers.eq(NinjaConstant.I18N_NINJA_SYSTEM_BAD_REQUEST_TEXT_KEY), 
            Matchers.eq(NinjaConstant.I18N_NINJA_SYSTEM_BAD_REQUEST_TEXT_DEFAULT), 
            Matchers.eq(contextImpl),
            any(Optional.class));
                
    }
    
    @Test
    public void testThatGetOnNotFoundDoesContentNegotiation() throws Exception {
       Mockito.when(contextImpl.getAcceptContentType()).thenReturn(Result.APPLICATION_JSON);
       Result result = ninjaDefault.getNotFoundResult(contextImpl);
       assertThat(result.getContentType(), equalTo(null));
       assertThat(result.supportedContentTypes().size(), equalTo(3));

    }
        
    @Test
    public void testThatGetOnNotFoundDoesFallsBackToHtml() throws Exception {
        Mockito.when(contextImpl.getAcceptContentType()).thenReturn("not_supported");

        Result result = ninjaDefault.getNotFoundResult(contextImpl);
        assertThat(result.fallbackContentType().get(), equalTo(Result.TEXT_HTML));
    }
    
    @Test
    public void testGetOnNotFoundResultWorks() throws Exception {
        
        Result result = ninjaDefault.getNotFoundResult(contextImpl);
        
        assertThat(result.getStatusCode(), equalTo(Result.SC_404_NOT_FOUND));
        assertThat(result.getTemplate(), equalTo(NinjaConstant.LOCATION_VIEW_FTL_HTML_NOT_FOUND));
        assertTrue(result.getRenderable() instanceof Message);
        
        verify(messages).getWithDefault(
            Matchers.eq(NinjaConstant.I18N_NINJA_SYSTEM_NOT_FOUND_TEXT_KEY), 
            Matchers.eq(NinjaConstant.I18N_NINJA_SYSTEM_NOT_FOUND_TEXT_DEFAULT), 
            Matchers.eq(contextImpl),
            any(Optional.class));
                
    }
    
    @Test
    public void testOnFrameworkStart() {
        
        ninjaDefault.onFrameworkStart();
        
        verify(lifecylceService).start();
    
    }
    
    @Test
    public void testOnFrameworkShutdown() {
        
        ninjaDefault.onFrameworkShutdown();
        
        verify(lifecylceService).stop();
    
    }
    
    @Test
    public void testRenderErrorResultAndCatchAndLogExceptionsAsync() {
    
        Mockito.when(contextImpl.isAsync()).thenReturn(true);
        ninjaDefault.renderErrorResultAndCatchAndLogExceptions(result, contextImpl);
    
        verify(contextImpl).isAsync();
        verify(contextImpl).returnResultAsync(result);

    }
    
    @Test
    public void testRenderErrorResultAndCatchAndLogExceptionsSync() {
    
        Mockito.when(contextImpl.isAsync()).thenReturn(false);
        ninjaDefault.renderErrorResultAndCatchAndLogExceptions(result, contextImpl);
    
        verify(resultHandler).handleResult(result, contextImpl);

    }
    
}<|MERGE_RESOLUTION|>--- conflicted
+++ resolved
@@ -16,16 +16,10 @@
 
 package ninja;
 
-<<<<<<< HEAD
-import static org.hamcrest.CoreMatchers.equalTo;
-import static org.junit.Assert.assertThat;
-import static org.junit.Assert.assertTrue;
+
 import static org.mockito.Matchers.any;
-import static org.mockito.Mockito.verify;
-=======
-import com.google.common.base.Optional;
 import ninja.diagnostics.DiagnosticError;
->>>>>>> 9dde1f91
+
 import ninja.exceptions.BadRequestException;
 import ninja.exceptions.InternalServerErrorException;
 import ninja.i18n.Messages;
@@ -34,14 +28,11 @@
 import ninja.utils.NinjaConstant;
 import ninja.utils.NinjaProperties;
 import ninja.utils.ResultHandler;
-<<<<<<< HEAD
-
-=======
+
 import org.hamcrest.CoreMatchers;
 import static org.hamcrest.CoreMatchers.equalTo;
-import org.junit.Test;
 import static org.junit.Assert.*;
->>>>>>> 9dde1f91
+
 import org.junit.Before;
 import org.junit.Test;
 import org.junit.runner.RunWith;
@@ -50,11 +41,8 @@
 import org.mockito.Matchers;
 import org.mockito.Mock;
 import org.mockito.Mockito;
-<<<<<<< HEAD
-=======
 import static org.mockito.Mockito.verify;
 import static org.mockito.Mockito.when;
->>>>>>> 9dde1f91
 import org.mockito.runners.MockitoJUnitRunner;
 
 import com.google.common.base.Optional;
@@ -195,7 +183,7 @@
         
         Mockito.when(filterChain.next(contextImpl)).thenThrow(internalServerErrorException);
         when(ninjaProperties.isDev()).thenReturn(true);
-        when(ninjaProperties.areDiagnosticsEnabled()).thenReturn(true);
+        when(ninjaProperties.getBooleanWithDefault(NinjaConstant.DIAGNOSTICS_KEY_NAME, false)).thenReturn(true);
         
         ninjaDefault.onRouteRequest(contextImpl);
         
@@ -232,7 +220,7 @@
         
         Mockito.when(filterChain.next(contextImpl)).thenThrow(badRequest);
         when(ninjaProperties.isDev()).thenReturn(true);
-        when(ninjaProperties.areDiagnosticsEnabled()).thenReturn(true);
+        when(ninjaProperties.getBooleanWithDefault(NinjaConstant.DIAGNOSTICS_KEY_NAME, false)).thenReturn(true);
         
         ninjaDefault.onRouteRequest(contextImpl);
         
@@ -277,7 +265,7 @@
                 .thenReturn(null);
                  
         when(ninjaProperties.isDev()).thenReturn(true);
-        when(ninjaProperties.areDiagnosticsEnabled()).thenReturn(true);
+        when(ninjaProperties.getBooleanWithDefault(NinjaConstant.DIAGNOSTICS_KEY_NAME, false)).thenReturn(true);
         
         ninjaDefault.onRouteRequest(contextImpl);
         
