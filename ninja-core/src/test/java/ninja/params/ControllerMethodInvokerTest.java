--- conflicted
+++ resolved
@@ -52,7 +52,9 @@
 import static org.mockito.Mockito.verify;
 import static org.mockito.Mockito.when;
 
-
+/**
+ * ControllerMethodInvokerTest.
+ */
 @RunWith(MockitoJUnitRunner.class)
 public class ControllerMethodInvokerTest {
 
@@ -76,19 +78,13 @@
 
     @Before
     public void setUp() throws Exception {
-<<<<<<< HEAD
         this.ninjaProperties = new NinjaPropertiesImpl(NinjaMode.test);
-        this.lang = new LangImpl(ninjaProperties);
+        this.lang = new LangImpl(this.ninjaProperties);
         this.validation = new ValidationImpl();
 
-        when(context.getSessionCookie()).thenReturn(session);
-        when(context.getFlashCookie()).thenReturn(flash);
-=======
-        validation = new ValidationImpl();
-        when(context.getSession()).thenReturn(session);
-        when(context.getFlashScope()).thenReturn(flash);
->>>>>>> 8ac9b710
-        when(context.getValidation()).thenReturn(validation);
+        when(this.context.getSession()).thenReturn(this.session);
+        when(this.context.getFlashScope()).thenReturn(this.flash);
+        when(this.context.getValidation()).thenReturn(this.validation);
     }
 
     @Test
@@ -753,18 +749,18 @@
     public void validationFailedTranslationFr() {
         when(this.context.getAcceptLanguage()).thenReturn("fr");
         validateJSR303(buildDto("regex", "length - too long", 5));
-        assertTrue(context.getValidation().hasViolations());
-        assertEquals(context.getValidation().getBeanViolations().size(), 1);
-        assertEquals(context.getValidation().getBeanViolations().get(0).constraintViolation.getMessageKey(), "la taille doit être entre 5 et 10");
+        assertTrue(this.context.getValidation().hasViolations());
+        assertEquals(this.context.getValidation().getBeanViolations().size(), 1);
+        assertEquals(this.context.getValidation().getBeanViolations().get(0).constraintViolation.getMessageKey(), "la taille doit être entre 5 et 10");
     }
 
     @Test
     public void validationFailedTranslationEn() {
         when(this.context.getAcceptLanguage()).thenReturn("en");
         validateJSR303(buildDto("regex", "length - too long", 5));
-        assertTrue(context.getValidation().hasViolations());
-        assertEquals(context.getValidation().getBeanViolations().size(), 1);
-        assertEquals(context.getValidation().getBeanViolations().get(0).constraintViolation.getMessageKey(), "size must be between 5 and 10");
+        assertTrue(this.context.getValidation().hasViolations());
+        assertEquals(this.context.getValidation().getBeanViolations().size(), 1);
+        assertEquals(this.context.getValidation().getBeanViolations().get(0).constraintViolation.getMessageKey(), "size must be between 5 and 10");
     }
 
     @Test
